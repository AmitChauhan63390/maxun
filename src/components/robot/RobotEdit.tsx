import React, { useState, useEffect } from "react";
import { useTranslation } from "react-i18next";
import { GenericModal } from "../ui/GenericModal";
import {
  TextField,
  Typography,
  Box,
  Button,
  IconButton,
  InputAdornment,
} from "@mui/material";
import { Visibility, VisibilityOff } from "@mui/icons-material";
import { modalStyle } from "../recorder/AddWhereCondModal";
import { useGlobalInfoStore } from "../../context/globalInfo";
import { getStoredRecording, updateRecording } from "../../api/storage";
import { WhereWhatPair } from "maxun-core";

interface RobotMeta {
  name: string;
  id: string;
  createdAt: string;
  pairs: number;
  updatedAt: string;
  params: any[];
}

interface RobotWorkflow {
  workflow: WhereWhatPair[];
}

interface ScheduleConfig {
  runEvery: number;
  runEveryUnit: "MINUTES" | "HOURS" | "DAYS" | "WEEKS" | "MONTHS";
  startFrom:
    | "SUNDAY"
    | "MONDAY"
    | "TUESDAY"
    | "WEDNESDAY"
    | "THURSDAY"
    | "FRIDAY"
    | "SATURDAY";
  atTimeStart?: string;
  atTimeEnd?: string;
  timezone: string;
  lastRunAt?: Date;
  nextRunAt?: Date;
  cronExpression?: string;
}

export interface RobotSettings {
  id: string;
  userId?: number;
  recording_meta: RobotMeta;
  recording: RobotWorkflow;
  google_sheet_email?: string | null;
  google_sheet_name?: string | null;
  google_sheet_id?: string | null;
  google_access_token?: string | null;
  google_refresh_token?: string | null;
  schedule?: ScheduleConfig | null;
  description?: string;
}

interface RobotSettingsProps {
  isOpen: boolean;
  handleStart: (settings: RobotSettings) => void;
  handleClose: () => void;
  initialSettings?: RobotSettings | null;
}

interface CredentialInfo {
  value: string;
  type: string;
}

interface Credentials {
  [key: string]: CredentialInfo;
}

interface CredentialVisibility {
  [key: string]: boolean;
}

interface GroupedCredentials {
  passwords: string[];
  emails: string[];
  usernames: string[];
  others: string[];
}

<<<<<<< HEAD
export const RobotEditModal = ({
  isOpen,
  handleStart,
  handleClose,
  initialSettings,
}: RobotSettingsProps) => {
  const { t } = useTranslation();
  const [credentials, setCredentials] = useState<Credentials>({});
  const { recordingId, notify, setRerenderRobots } = useGlobalInfoStore();
  const [robot, setRobot] = useState<RobotSettings | null>(null);
  const [credentialGroups, setCredentialGroups] = useState<GroupedCredentials>({
    passwords: [],
    emails: [],
    usernames: [],
    others: [],
  });
  const [showPasswords, setShowPasswords] = useState<CredentialVisibility>({});

  const isEmailPattern = (value: string): boolean => {
    return value.includes("@");
  };

  const isUsernameSelector = (selector: string): boolean => {
    return (
      selector.toLowerCase().includes("username") ||
      selector.toLowerCase().includes("user") ||
      selector.toLowerCase().includes("email")
    );
  };

  const determineCredentialType = (
    selector: string,
    info: CredentialInfo
  ): "password" | "email" | "username" | "other" => {
    if (
      info.type === "password" ||
      selector.toLowerCase().includes("password")
    ) {
      return "password";
    }
    if (
      isEmailPattern(info.value) ||
      selector.toLowerCase().includes("email")
    ) {
      return "email";
    }
    if (isUsernameSelector(selector)) {
      return "username";
    }
    return "other";
  };
=======
interface ScrapeListLimit {
    pairIndex: number;
    actionIndex: number;
    argIndex: number;
    currentLimit: number;
}

export const RobotEditModal = ({ isOpen, handleStart, handleClose, initialSettings }: RobotSettingsProps) => {
    const { t } = useTranslation();
    const [credentials, setCredentials] = useState<Credentials>({});
    const { recordingId, notify, setRerenderRobots } = useGlobalInfoStore();
    const [robot, setRobot] = useState<RobotSettings | null>(null);
    const [credentialGroups, setCredentialGroups] = useState<GroupedCredentials>({
        passwords: [],
        emails: [],
        usernames: [],
        others: []
    });
    const [showPasswords, setShowPasswords] = useState<CredentialVisibility>({});
    const [scrapeListLimits, setScrapeListLimits] = useState<ScrapeListLimit[]>([]);
>>>>>>> d4cb9f21

  useEffect(() => {
    if (isOpen) {
      getRobot();
    }
  }, [isOpen]);

  useEffect(() => {
    if (robot?.recording?.workflow) {
      const extractedCredentials = extractInitialCredentials(
        robot.recording.workflow
      );
      setCredentials(extractedCredentials);
      setCredentialGroups(groupCredentialsByType(extractedCredentials));
    }
  }, [robot]);

  function extractInitialCredentials(workflow: any[]): Credentials {
    const credentials: Credentials = {};

    const isPrintableCharacter = (char: string): boolean => {
      return char.length === 1 && !!char.match(/^[\x20-\x7E]$/);
    };

<<<<<<< HEAD
    workflow.forEach((step) => {
      if (!step.what) return;
=======
    useEffect(() => {
        if (isOpen) {
            getRobot();
        }
    }, [isOpen]);

    useEffect(() => {
        if (robot?.recording?.workflow) {
            const extractedCredentials = extractInitialCredentials(robot.recording.workflow);
            setCredentials(extractedCredentials);
            setCredentialGroups(groupCredentialsByType(extractedCredentials));
            
            findScrapeListLimits(robot.recording.workflow);
        }
    }, [robot]);

    const findScrapeListLimits = (workflow: WhereWhatPair[]) => {
        const limits: ScrapeListLimit[] = [];
        
        workflow.forEach((pair, pairIndex) => {
            if (!pair.what) return;
            
            pair.what.forEach((action, actionIndex) => {
                if (action.action === 'scrapeList' && action.args && action.args.length > 0) {
                    // Check if first argument has a limit property
                    const arg = action.args[0];
                    if (arg && typeof arg === 'object' && 'limit' in arg) {
                        limits.push({
                            pairIndex,
                            actionIndex,
                            argIndex: 0,
                            currentLimit: arg.limit
                        });
                    }
                }
            });
        });
        
        setScrapeListLimits(limits);
    };

    function extractInitialCredentials(workflow: any[]): Credentials {
        const credentials: Credentials = {};

        const isPrintableCharacter = (char: string): boolean => {
            return char.length === 1 && !!char.match(/^[\x20-\x7E]$/);
        };

        workflow.forEach(step => {
            if (!step.what) return;

            let currentSelector = '';
            let currentValue = '';
            let currentType = '';
            let i = 0;

            while (i < step.what.length) {
                const action = step.what[i];

                if (!action.action || !action.args?.[0]) {
                    i++;
                    continue;
                }

                const selector = action.args[0];

                // Handle full word type actions first
                if (action.action === 'type' &&
                    action.args?.length >= 2 &&
                    typeof action.args[1] === 'string' &&
                    action.args[1].length > 1) {

                    if (!credentials[selector]) {
                        credentials[selector] = {
                            value: action.args[1],
                            type: action.args[2] || 'text'
                        };
                    }
                    i++;
                    continue;
                }

                // Handle character-by-character sequences (both type and press)
                if ((action.action === 'type' || action.action === 'press') &&
                    action.args?.length >= 2 &&
                    typeof action.args[1] === 'string') {

                    if (selector !== currentSelector) {
                        if (currentSelector && currentValue) {
                            credentials[currentSelector] = {
                                value: currentValue,
                                type: currentType || 'text'
                            };
                        }
                        currentSelector = selector;
                        currentValue = credentials[selector]?.value || '';
                        currentType = action.args[2] || credentials[selector]?.type || 'text';
                    }

                    const character = action.args[1];

                    if (isPrintableCharacter(character)) {
                        currentValue += character;
                    } else if (character === 'Backspace') {
                        currentValue = currentValue.slice(0, -1);
                    }
>>>>>>> d4cb9f21

      let currentSelector = "";
      let currentValue = "";
      let currentType = "";
      let i = 0;

      while (i < step.what.length) {
        const action = step.what[i];

        if (!action.action || !action.args?.[0]) {
          i++;
          continue;
        }

        const selector = action.args[0];

        // Handle full word type actions first
        if (
          action.action === "type" &&
          action.args?.length >= 2 &&
          typeof action.args[1] === "string" &&
          action.args[1].length > 1
        ) {
          if (!credentials[selector]) {
            credentials[selector] = {
              value: action.args[1],
              type: action.args[2] || "text",
            };
          }
          i++;
          continue;
        }

        // Handle character-by-character sequences (both type and press)
        if (
          (action.action === "type" || action.action === "press") &&
          action.args?.length >= 2 &&
          typeof action.args[1] === "string"
        ) {
          if (selector !== currentSelector) {
            if (currentSelector && currentValue) {
              credentials[currentSelector] = {
                value: currentValue,
                type: currentType || "text",
              };
            }
<<<<<<< HEAD
            currentSelector = selector;
            currentValue = credentials[selector]?.value || "";
            currentType =
              action.args[2] || credentials[selector]?.type || "text";
          }

          const character = action.args[1];

          if (isPrintableCharacter(character)) {
            currentValue += character;
          } else if (character === "Backspace") {
            currentValue = currentValue.slice(0, -1);
          }

          if (!currentType && action.args[2]?.toLowerCase() === "password") {
            currentType = "password";
          }

          let j = i + 1;
          while (j < step.what.length) {
            const nextAction = step.what[j];
            if (
              !nextAction.action ||
              !nextAction.args?.[0] ||
              nextAction.args[0] !== selector ||
              (nextAction.action !== "type" && nextAction.action !== "press")
            ) {
              break;
=======
        }));
    };

    const handleLimitChange = (pairIndex: number, actionIndex: number, argIndex: number, newLimit: number) => {
        setRobot((prev) => {
            if (!prev) return prev;

            const updatedWorkflow = [...prev.recording.workflow];
            if (
                updatedWorkflow.length > pairIndex &&
                updatedWorkflow[pairIndex]?.what &&
                updatedWorkflow[pairIndex].what.length > actionIndex &&
                updatedWorkflow[pairIndex].what[actionIndex].args &&
                updatedWorkflow[pairIndex].what[actionIndex].args.length > argIndex
            ) {
                updatedWorkflow[pairIndex].what[actionIndex].args[argIndex].limit = newLimit;
                
                setScrapeListLimits(prev => {
                    return prev.map(item => {
                        if (item.pairIndex === pairIndex && 
                            item.actionIndex === actionIndex && 
                            item.argIndex === argIndex) {
                            return { ...item, currentLimit: newLimit };
                        }
                        return item;
                    });
                });
>>>>>>> d4cb9f21
            }
            if (nextAction.args[1] === "Backspace") {
              currentValue = currentValue.slice(0, -1);
            } else if (isPrintableCharacter(nextAction.args[1])) {
              currentValue += nextAction.args[1];
            }
            j++;
          }

          credentials[currentSelector] = {
            value: currentValue,
            type: currentType,
          };

<<<<<<< HEAD
          i = j;
        } else {
          i++;
        }
      }

      if (currentSelector && currentValue) {
        credentials[currentSelector] = {
          value: currentValue,
          type: currentType || "text",
        };
      }
    });
=======
    const renderAllCredentialFields = () => {
        return (
            <>
                {renderCredentialFields(
                    credentialGroups.usernames,
                    t('Username'),
                    'text'
                )}

                {renderCredentialFields(
                    credentialGroups.emails,
                    t('Email'),
                    'text'
                )}

                {renderCredentialFields(
                    credentialGroups.passwords,
                    t('Password'),
                    'password'
                )}

                {renderCredentialFields(
                    credentialGroups.others,
                    t('Other'),
                    'text'
                )}
            </>
        );
    };

    const renderCredentialFields = (selectors: string[], headerText: string, defaultType: 'text' | 'password' = 'text') => {
        if (selectors.length === 0) return null;

        return (
            <>
                {selectors.map((selector, index) => {
                    const isVisible = showPasswords[selector];

                    return (
                        <TextField
                            key={selector}
                            type={isVisible ? 'text' : 'password'}
                            label={headerText === 'Other' ? `${`Input`} ${index + 1}` : headerText}
                            value={credentials[selector]?.value || ''}
                            onChange={(e) => handleCredentialChange(selector, e.target.value)}
                            style={{ marginBottom: '20px' }}
                            InputProps={{
                                endAdornment: (
                                    <InputAdornment position="end">
                                        <IconButton
                                            aria-label="Show input"
                                            onClick={() => handleClickShowPassword(selector)}
                                            edge="end"
                                            disabled={!credentials[selector]?.value}
                                        >
                                            {isVisible ? <Visibility /> : <VisibilityOff />}
                                        </IconButton>
                                    </InputAdornment>
                                ),
                            }}
                        />
                    );
                })}
            </>
        );
    };

    const renderScrapeListLimitFields = () => {
        if (scrapeListLimits.length === 0) return null;
        
        return (
            <>
                <Typography variant="body1" style={{ marginBottom: '20px' }}>
                    {t('List Limits')}
                </Typography>
                
                {scrapeListLimits.map((limitInfo, index) => (
                    <TextField
                        key={`limit-${limitInfo.pairIndex}-${limitInfo.actionIndex}`}
                        label={`${t('List Limit')} ${index + 1}`}
                        type="number"
                        value={limitInfo.currentLimit || ''}
                        onChange={(e) => {
                            const value = parseInt(e.target.value, 10);
                            if (value >= 1) {
                                handleLimitChange(
                                    limitInfo.pairIndex,
                                    limitInfo.actionIndex,
                                    limitInfo.argIndex,
                                    value
                                );
                            }
                        }}
                        inputProps={{ min: 1 }}
                        style={{ marginBottom: '20px' }}
                    />
                ))}
            </>
        );
    };

    const handleSave = async () => {
        if (!robot) return;
>>>>>>> d4cb9f21

    return credentials;
  }

  const groupCredentialsByType = (
    credentials: Credentials
  ): GroupedCredentials => {
    return Object.entries(credentials).reduce(
      (acc: GroupedCredentials, [selector, info]) => {
        const credentialType = determineCredentialType(selector, info);

        switch (credentialType) {
          case "password":
            acc.passwords.push(selector);
            break;
          case "email":
            acc.emails.push(selector);
            break;
          case "username":
            acc.usernames.push(selector);
            break;
          default:
            acc.others.push(selector);
        }

        return acc;
      },
      { passwords: [], emails: [], usernames: [], others: [] }
    );
  };

  const getRobot = async () => {
    if (recordingId) {
      const robot = await getStoredRecording(recordingId);
      setRobot(robot);
    } else {
      notify("error", t("robot_edit.notifications.update_failed"));
    }
  };

  const handleClickShowPassword = (selector: string) => {
    setShowPasswords((prev) => ({
      ...prev,
      [selector]: !prev[selector],
    }));
  };

  const handleRobotNameChange = (newName: string) => {
    setRobot((prev) =>
      prev
        ? { ...prev, recording_meta: { ...prev.recording_meta, name: newName } }
        : prev
    );
  };
  const handleRobotNameDescription = (newDescription: string) => {
    setRobot((prev) =>
      prev ? { ...prev, description: newDescription } : prev
    );
  };

  const handleCredentialChange = (selector: string, value: string) => {
    setCredentials((prev) => ({
      ...prev,
      [selector]: {
        ...prev[selector],
        value,
      },
    }));
  };

  const handleLimitChange = (newLimit: number) => {
    setRobot((prev) => {
      if (!prev) return prev;

      const updatedWorkflow = [...prev.recording.workflow];
      if (
        updatedWorkflow.length > 0 &&
        updatedWorkflow[0]?.what &&
        updatedWorkflow[0].what.length > 0 &&
        updatedWorkflow[0].what[0].args &&
        updatedWorkflow[0].what[0].args.length > 0 &&
        updatedWorkflow[0].what[0].args[0]
      ) {
        updatedWorkflow[0].what[0].args[0].limit = newLimit;
      }

      return {
        ...prev,
        recording: { ...prev.recording, workflow: updatedWorkflow },
      };
    });
  };

  const handleTargetUrlChange = (newUrl: string) => {
    setRobot((prev) => {
      if (!prev) return prev;

<<<<<<< HEAD
      const updatedWorkflow = [...prev.recording.workflow];
      const lastPairIndex = updatedWorkflow.length - 1;
=======
            const payload = {
                name: robot.recording_meta.name,
                limits: scrapeListLimits.map(limit => ({
                    pairIndex: limit.pairIndex,
                    actionIndex: limit.actionIndex,
                    argIndex: limit.argIndex,
                    limit: limit.currentLimit
                })),
                credentials: credentialsForPayload,
                targetUrl: targetUrl,
            };
>>>>>>> d4cb9f21

      if (lastPairIndex >= 0) {
        const gotoAction = updatedWorkflow[lastPairIndex]?.what?.find(
          (action) => action.action === "goto"
        );
        if (gotoAction && gotoAction.args && gotoAction.args.length > 0) {
          gotoAction.args[0] = newUrl;
        }
      }

      return {
        ...prev,
        recording: { ...prev.recording, workflow: updatedWorkflow },
      };
    });
  };

  const renderAllCredentialFields = () => {
    return (
      <>
        {renderCredentialFields(
          credentialGroups.usernames,
          t("Username"),
          "text"
        )}

        {renderCredentialFields(credentialGroups.emails, t("Email"), "text")}

        {renderCredentialFields(
          credentialGroups.passwords,
          t("Password"),
          "password"
        )}

        {renderCredentialFields(credentialGroups.others, t("Other"), "text")}
      </>
    );
  };

  const renderCredentialFields = (
    selectors: string[],
    headerText: string,
    defaultType: "text" | "password" = "text"
  ) => {
    if (selectors.length === 0) return null;

    return (
      <>
        {/* <Typography variant="h6" style={{ marginBottom: '20px' }}>
                    {headerText}
                </Typography> */}
        {selectors.map((selector, index) => {
          const isVisible = showPasswords[selector];

          return (
            <TextField
              key={selector}
              type={isVisible ? "text" : "password"}
              label={
                headerText === "Other" ? `${`Input`} ${index + 1}` : headerText
              }
              value={credentials[selector]?.value || ""}
              onChange={(e) => handleCredentialChange(selector, e.target.value)}
              style={{ marginBottom: "20px" }}
              InputProps={{
                endAdornment: (
                  <InputAdornment position="end">
                    <IconButton
                      aria-label="Show input"
                      onClick={() => handleClickShowPassword(selector)}
                      edge="end"
                      disabled={!credentials[selector]?.value}
                    >
                      {isVisible ? <Visibility /> : <VisibilityOff />}
                    </IconButton>
                  </InputAdornment>
                ),
              }}
            />
          );
        })}
      </>
    );
  };

  const handleSave = async () => {
    if (!robot) return;

    try {
      const credentialsForPayload = Object.entries(credentials).reduce(
        (acc, [selector, info]) => {
          const enforceType = info.type === "password" ? "password" : "text";

          acc[selector] = {
            value: info.value,
            type: enforceType,
          };
          return acc;
        },
        {} as Record<string, CredentialInfo>
      );

      const lastPair =
        robot.recording.workflow[robot.recording.workflow.length - 1];
      const targetUrl = lastPair?.what.find(
        (action) => action.action === "goto"
      )?.args?.[0];

      const description = robot.description || "";
      const payload = {
        name: robot.recording_meta.name,
        limit: robot.recording.workflow[0]?.what[0]?.args?.[0]?.limit,
        credentials: credentialsForPayload,
        targetUrl: targetUrl,
        description: description,
      };

      const success = await updateRecording(robot.recording_meta.id, payload);

      if (success) {
        setRerenderRobots(true);

        notify("success", t("robot_edit.notifications.update_success"));
        handleStart(robot);
        handleClose();
      } else {
        notify("error", t("robot_edit.notifications.update_failed"));
      }
    } catch (error) {
      notify("error", t("robot_edit.notifications.update_error"));
      console.error("Error updating robot:", error);
    }
  };

  const lastPair =
    robot?.recording.workflow[robot?.recording.workflow.length - 1];
  const targetUrl = lastPair?.what.find((action) => action.action === "goto")
    ?.args?.[0];

  return (
    <GenericModal isOpen={isOpen} onClose={handleClose} modalStyle={modalStyle}>
      <>
        <Typography variant="h5" style={{ marginBottom: "20px" }}>
          {t("robot_edit.title")}
        </Typography>
        <Box style={{ display: "flex", flexDirection: "column" }}>
          {robot && (
            <>
<<<<<<< HEAD
              <TextField
                label={t("robot_edit.change_name")}
                key="Robot Name"
                type="text"
                value={robot.recording_meta.name}
                onChange={(e) => handleRobotNameChange(e.target.value)}
                style={{ marginBottom: "20px" }}
              />

              <TextField
                label="Robot Target URL"
                key="Robot Target URL"
                type="text"
                value={targetUrl || ""}
                onChange={(e) => handleTargetUrlChange(e.target.value)}
                style={{ marginBottom: "20px" }}
              />

              {robot.recording.workflow?.[0]?.what?.[0]?.args?.[0]?.limit !==
                undefined && (
                <TextField
                  label={t("robot_edit.robot_limit")}
                  type="number"
                  value={
                    robot.recording.workflow[0].what[0].args[0].limit || ""
                  }
                  onChange={(e) => {
                    const value = parseInt(e.target.value, 10);
                    if (value >= 1) {
                      handleLimitChange(value);
                    }
                  }}
                  inputProps={{ min: 1 }}
                  style={{ marginBottom: "20px" }}
                />
              )}

              {robot.description?.length !== undefined && <TextField
                label={t("robot_edit.description")}
                key="Robot description"
                type="text"
                value={robot.description}
                onChange={(e) =>
                  handleRobotNameDescription(e.target.value.slice(0, 50))
                }
                style={{ marginBottom: "20px" }}
                inputProps={{ maxLength: 50 }}
                helperText={
                  <span
                    style={{
                      color:
                        50 - (robot.description?.length ?? 0) <= 0 ? "red" : "inherit",
                    }}
                  >
                    {50 - (robot.description?.length ?? 0)} characters remaining
                  </span>
                }
              />}

              {Object.keys(credentials).length > 0 && (
                <>
                  <Typography variant="body1" style={{ marginBottom: "20px" }}>
                    {t("Input Texts")}
                  </Typography>
                  {renderAllCredentialFields()}
                </>
              )}

              <Box mt={2} display="flex" justifyContent="flex-end">
                <Button
                  variant="contained"
                  color="primary"
                  onClick={handleSave}
                >
                  {t("robot_edit.save")}
                </Button>
                <Button
                  onClick={handleClose}
                  color="primary"
                  variant="outlined"
                  style={{ marginLeft: "10px" }}
                  sx={{
                    color: "#ff00c3 !important",
                    borderColor: "#ff00c3 !important",
                    backgroundColor: "whitesmoke !important",
                  }}
                >
                  {t("robot_edit.cancel")}
                </Button>
              </Box>
=======
                <Typography variant="h5" style={{ marginBottom: '20px' }}>
                    {t('robot_edit.title')}
                </Typography>
                <Box style={{ display: 'flex', flexDirection: 'column' }}>
                    {robot && (
                        <>
                            <TextField
                                label={t('robot_edit.change_name')}
                                key="Robot Name"
                                type='text'
                                value={robot.recording_meta.name}
                                onChange={(e) => handleRobotNameChange(e.target.value)}
                                style={{ marginBottom: '20px' }}
                            />

                            <TextField
                                label="Robot Target URL"
                                key="Robot Target URL"
                                type='text'
                                value={targetUrl || ''}
                                onChange={(e) => handleTargetUrlChange(e.target.value)}
                                style={{ marginBottom: '20px' }}
                            />

                            {renderScrapeListLimitFields()}

                            {(Object.keys(credentials).length > 0) && (
                                <>
                                    <Typography variant="body1" style={{ marginBottom: '20px' }}>
                                        {t('Input Texts')}
                                    </Typography>
                                    {renderAllCredentialFields()}
                                </>
                            )}

                            <Box mt={2} display="flex" justifyContent="flex-end">
                                <Button variant="contained" color="primary" onClick={handleSave}>
                                    {t('robot_edit.save')}
                                </Button>
                                <Button
                                    onClick={handleClose}
                                    color="primary"
                                    variant="outlined"
                                    style={{ marginLeft: '10px' }}
                                    sx={{
                                        color: '#ff00c3 !important',
                                        borderColor: '#ff00c3 !important',
                                        backgroundColor: 'whitesmoke !important',
                                    }}>
                                    {t('robot_edit.cancel')}
                                </Button>
                            </Box>
                        </>
                    )}
                </Box>
>>>>>>> d4cb9f21
            </>
          )}
        </Box>
      </>
    </GenericModal>
  );
};<|MERGE_RESOLUTION|>--- conflicted
+++ resolved
@@ -88,7 +88,13 @@
   others: string[];
 }
 
-<<<<<<< HEAD
+interface ScrapeListLimit {
+  pairIndex: number;
+  actionIndex: number;
+  argIndex: number;
+  currentLimit: number;
+}
+
 export const RobotEditModal = ({
   isOpen,
   handleStart,
@@ -106,6 +112,7 @@
     others: [],
   });
   const [showPasswords, setShowPasswords] = useState<CredentialVisibility>({});
+  const [scrapeListLimits, setScrapeListLimits] = useState<ScrapeListLimit[]>([]);
 
   const isEmailPattern = (value: string): boolean => {
     return value.includes("@");
@@ -140,28 +147,6 @@
     }
     return "other";
   };
-=======
-interface ScrapeListLimit {
-    pairIndex: number;
-    actionIndex: number;
-    argIndex: number;
-    currentLimit: number;
-}
-
-export const RobotEditModal = ({ isOpen, handleStart, handleClose, initialSettings }: RobotSettingsProps) => {
-    const { t } = useTranslation();
-    const [credentials, setCredentials] = useState<Credentials>({});
-    const { recordingId, notify, setRerenderRobots } = useGlobalInfoStore();
-    const [robot, setRobot] = useState<RobotSettings | null>(null);
-    const [credentialGroups, setCredentialGroups] = useState<GroupedCredentials>({
-        passwords: [],
-        emails: [],
-        usernames: [],
-        others: []
-    });
-    const [showPasswords, setShowPasswords] = useState<CredentialVisibility>({});
-    const [scrapeListLimits, setScrapeListLimits] = useState<ScrapeListLimit[]>([]);
->>>>>>> d4cb9f21
 
   useEffect(() => {
     if (isOpen) {
@@ -176,8 +161,33 @@
       );
       setCredentials(extractedCredentials);
       setCredentialGroups(groupCredentialsByType(extractedCredentials));
+      findScrapeListLimits(robot.recording.workflow);
     }
   }, [robot]);
+
+  const findScrapeListLimits = (workflow: WhereWhatPair[]) => {
+    const limits: ScrapeListLimit[] = [];
+    
+    workflow.forEach((pair, pairIndex) => {
+      if (!pair.what) return;
+      
+      pair.what.forEach((action, actionIndex) => {
+        if (action.action === 'scrapeList' && action.args && action.args.length > 0) {
+          const arg = action.args[0];
+          if (arg && typeof arg === 'object' && 'limit' in arg) {
+            limits.push({
+              pairIndex,
+              actionIndex,
+              argIndex: 0,
+              currentLimit: arg.limit
+            });
+          }
+        }
+      });
+    });
+    
+    setScrapeListLimits(limits);
+  };
 
   function extractInitialCredentials(workflow: any[]): Credentials {
     const credentials: Credentials = {};
@@ -186,117 +196,8 @@
       return char.length === 1 && !!char.match(/^[\x20-\x7E]$/);
     };
 
-<<<<<<< HEAD
     workflow.forEach((step) => {
       if (!step.what) return;
-=======
-    useEffect(() => {
-        if (isOpen) {
-            getRobot();
-        }
-    }, [isOpen]);
-
-    useEffect(() => {
-        if (robot?.recording?.workflow) {
-            const extractedCredentials = extractInitialCredentials(robot.recording.workflow);
-            setCredentials(extractedCredentials);
-            setCredentialGroups(groupCredentialsByType(extractedCredentials));
-            
-            findScrapeListLimits(robot.recording.workflow);
-        }
-    }, [robot]);
-
-    const findScrapeListLimits = (workflow: WhereWhatPair[]) => {
-        const limits: ScrapeListLimit[] = [];
-        
-        workflow.forEach((pair, pairIndex) => {
-            if (!pair.what) return;
-            
-            pair.what.forEach((action, actionIndex) => {
-                if (action.action === 'scrapeList' && action.args && action.args.length > 0) {
-                    // Check if first argument has a limit property
-                    const arg = action.args[0];
-                    if (arg && typeof arg === 'object' && 'limit' in arg) {
-                        limits.push({
-                            pairIndex,
-                            actionIndex,
-                            argIndex: 0,
-                            currentLimit: arg.limit
-                        });
-                    }
-                }
-            });
-        });
-        
-        setScrapeListLimits(limits);
-    };
-
-    function extractInitialCredentials(workflow: any[]): Credentials {
-        const credentials: Credentials = {};
-
-        const isPrintableCharacter = (char: string): boolean => {
-            return char.length === 1 && !!char.match(/^[\x20-\x7E]$/);
-        };
-
-        workflow.forEach(step => {
-            if (!step.what) return;
-
-            let currentSelector = '';
-            let currentValue = '';
-            let currentType = '';
-            let i = 0;
-
-            while (i < step.what.length) {
-                const action = step.what[i];
-
-                if (!action.action || !action.args?.[0]) {
-                    i++;
-                    continue;
-                }
-
-                const selector = action.args[0];
-
-                // Handle full word type actions first
-                if (action.action === 'type' &&
-                    action.args?.length >= 2 &&
-                    typeof action.args[1] === 'string' &&
-                    action.args[1].length > 1) {
-
-                    if (!credentials[selector]) {
-                        credentials[selector] = {
-                            value: action.args[1],
-                            type: action.args[2] || 'text'
-                        };
-                    }
-                    i++;
-                    continue;
-                }
-
-                // Handle character-by-character sequences (both type and press)
-                if ((action.action === 'type' || action.action === 'press') &&
-                    action.args?.length >= 2 &&
-                    typeof action.args[1] === 'string') {
-
-                    if (selector !== currentSelector) {
-                        if (currentSelector && currentValue) {
-                            credentials[currentSelector] = {
-                                value: currentValue,
-                                type: currentType || 'text'
-                            };
-                        }
-                        currentSelector = selector;
-                        currentValue = credentials[selector]?.value || '';
-                        currentType = action.args[2] || credentials[selector]?.type || 'text';
-                    }
-
-                    const character = action.args[1];
-
-                    if (isPrintableCharacter(character)) {
-                        currentValue += character;
-                    } else if (character === 'Backspace') {
-                        currentValue = currentValue.slice(0, -1);
-                    }
->>>>>>> d4cb9f21
 
       let currentSelector = "";
       let currentValue = "";
@@ -343,11 +244,9 @@
                 type: currentType || "text",
               };
             }
-<<<<<<< HEAD
             currentSelector = selector;
             currentValue = credentials[selector]?.value || "";
-            currentType =
-              action.args[2] || credentials[selector]?.type || "text";
+            currentType = action.args[2] || credentials[selector]?.type || "text";
           }
 
           const character = action.args[1];
@@ -372,35 +271,6 @@
               (nextAction.action !== "type" && nextAction.action !== "press")
             ) {
               break;
-=======
-        }));
-    };
-
-    const handleLimitChange = (pairIndex: number, actionIndex: number, argIndex: number, newLimit: number) => {
-        setRobot((prev) => {
-            if (!prev) return prev;
-
-            const updatedWorkflow = [...prev.recording.workflow];
-            if (
-                updatedWorkflow.length > pairIndex &&
-                updatedWorkflow[pairIndex]?.what &&
-                updatedWorkflow[pairIndex].what.length > actionIndex &&
-                updatedWorkflow[pairIndex].what[actionIndex].args &&
-                updatedWorkflow[pairIndex].what[actionIndex].args.length > argIndex
-            ) {
-                updatedWorkflow[pairIndex].what[actionIndex].args[argIndex].limit = newLimit;
-                
-                setScrapeListLimits(prev => {
-                    return prev.map(item => {
-                        if (item.pairIndex === pairIndex && 
-                            item.actionIndex === actionIndex && 
-                            item.argIndex === argIndex) {
-                            return { ...item, currentLimit: newLimit };
-                        }
-                        return item;
-                    });
-                });
->>>>>>> d4cb9f21
             }
             if (nextAction.args[1] === "Backspace") {
               currentValue = currentValue.slice(0, -1);
@@ -415,7 +285,6 @@
             type: currentType,
           };
 
-<<<<<<< HEAD
           i = j;
         } else {
           i++;
@@ -429,111 +298,6 @@
         };
       }
     });
-=======
-    const renderAllCredentialFields = () => {
-        return (
-            <>
-                {renderCredentialFields(
-                    credentialGroups.usernames,
-                    t('Username'),
-                    'text'
-                )}
-
-                {renderCredentialFields(
-                    credentialGroups.emails,
-                    t('Email'),
-                    'text'
-                )}
-
-                {renderCredentialFields(
-                    credentialGroups.passwords,
-                    t('Password'),
-                    'password'
-                )}
-
-                {renderCredentialFields(
-                    credentialGroups.others,
-                    t('Other'),
-                    'text'
-                )}
-            </>
-        );
-    };
-
-    const renderCredentialFields = (selectors: string[], headerText: string, defaultType: 'text' | 'password' = 'text') => {
-        if (selectors.length === 0) return null;
-
-        return (
-            <>
-                {selectors.map((selector, index) => {
-                    const isVisible = showPasswords[selector];
-
-                    return (
-                        <TextField
-                            key={selector}
-                            type={isVisible ? 'text' : 'password'}
-                            label={headerText === 'Other' ? `${`Input`} ${index + 1}` : headerText}
-                            value={credentials[selector]?.value || ''}
-                            onChange={(e) => handleCredentialChange(selector, e.target.value)}
-                            style={{ marginBottom: '20px' }}
-                            InputProps={{
-                                endAdornment: (
-                                    <InputAdornment position="end">
-                                        <IconButton
-                                            aria-label="Show input"
-                                            onClick={() => handleClickShowPassword(selector)}
-                                            edge="end"
-                                            disabled={!credentials[selector]?.value}
-                                        >
-                                            {isVisible ? <Visibility /> : <VisibilityOff />}
-                                        </IconButton>
-                                    </InputAdornment>
-                                ),
-                            }}
-                        />
-                    );
-                })}
-            </>
-        );
-    };
-
-    const renderScrapeListLimitFields = () => {
-        if (scrapeListLimits.length === 0) return null;
-        
-        return (
-            <>
-                <Typography variant="body1" style={{ marginBottom: '20px' }}>
-                    {t('List Limits')}
-                </Typography>
-                
-                {scrapeListLimits.map((limitInfo, index) => (
-                    <TextField
-                        key={`limit-${limitInfo.pairIndex}-${limitInfo.actionIndex}`}
-                        label={`${t('List Limit')} ${index + 1}`}
-                        type="number"
-                        value={limitInfo.currentLimit || ''}
-                        onChange={(e) => {
-                            const value = parseInt(e.target.value, 10);
-                            if (value >= 1) {
-                                handleLimitChange(
-                                    limitInfo.pairIndex,
-                                    limitInfo.actionIndex,
-                                    limitInfo.argIndex,
-                                    value
-                                );
-                            }
-                        }}
-                        inputProps={{ min: 1 }}
-                        style={{ marginBottom: '20px' }}
-                    />
-                ))}
-            </>
-        );
-    };
-
-    const handleSave = async () => {
-        if (!robot) return;
->>>>>>> d4cb9f21
 
     return credentials;
   }
@@ -588,6 +352,7 @@
         : prev
     );
   };
+
   const handleRobotNameDescription = (newDescription: string) => {
     setRobot((prev) =>
       prev ? { ...prev, description: newDescription } : prev
@@ -604,20 +369,30 @@
     }));
   };
 
-  const handleLimitChange = (newLimit: number) => {
+  const handleLimitChange = (pairIndex: number, actionIndex: number, argIndex: number, newLimit: number) => {
     setRobot((prev) => {
       if (!prev) return prev;
 
       const updatedWorkflow = [...prev.recording.workflow];
       if (
-        updatedWorkflow.length > 0 &&
-        updatedWorkflow[0]?.what &&
-        updatedWorkflow[0].what.length > 0 &&
-        updatedWorkflow[0].what[0].args &&
-        updatedWorkflow[0].what[0].args.length > 0 &&
-        updatedWorkflow[0].what[0].args[0]
+        updatedWorkflow.length > pairIndex &&
+        updatedWorkflow[pairIndex]?.what &&
+        updatedWorkflow[pairIndex].what.length > actionIndex &&
+        updatedWorkflow[pairIndex].what[actionIndex].args &&
+        updatedWorkflow[pairIndex].what[actionIndex].args.length > argIndex
       ) {
-        updatedWorkflow[0].what[0].args[0].limit = newLimit;
+        updatedWorkflow[pairIndex].what[actionIndex].args[argIndex].limit = newLimit;
+        
+        setScrapeListLimits(prev => {
+          return prev.map(item => {
+            if (item.pairIndex === pairIndex && 
+                item.actionIndex === actionIndex && 
+                item.argIndex === argIndex) {
+              return { ...item, currentLimit: newLimit };
+            }
+            return item;
+          });
+        });
       }
 
       return {
@@ -631,22 +406,8 @@
     setRobot((prev) => {
       if (!prev) return prev;
 
-<<<<<<< HEAD
       const updatedWorkflow = [...prev.recording.workflow];
       const lastPairIndex = updatedWorkflow.length - 1;
-=======
-            const payload = {
-                name: robot.recording_meta.name,
-                limits: scrapeListLimits.map(limit => ({
-                    pairIndex: limit.pairIndex,
-                    actionIndex: limit.actionIndex,
-                    argIndex: limit.argIndex,
-                    limit: limit.currentLimit
-                })),
-                credentials: credentialsForPayload,
-                targetUrl: targetUrl,
-            };
->>>>>>> d4cb9f21
 
       if (lastPairIndex >= 0) {
         const gotoAction = updatedWorkflow[lastPairIndex]?.what?.find(
@@ -695,9 +456,6 @@
 
     return (
       <>
-        {/* <Typography variant="h6" style={{ marginBottom: '20px' }}>
-                    {headerText}
-                </Typography> */}
         {selectors.map((selector, index) => {
           const isVisible = showPasswords[selector];
 
@@ -732,6 +490,40 @@
     );
   };
 
+  const renderScrapeListLimitFields = () => {
+    if (scrapeListLimits.length === 0) return null;
+    
+    return (
+      <>
+        <Typography variant="body1" style={{ marginBottom: "20px" }}>
+          {t("List Limits")}
+        </Typography>
+        
+        {scrapeListLimits.map((limitInfo, index) => (
+          <TextField
+            key={`limit-${limitInfo.pairIndex}-${limitInfo.actionIndex}`}
+            label={`${t("List Limit")} ${index + 1}`}
+            type="number"
+            value={limitInfo.currentLimit || ""}
+            onChange={(e) => {
+              const value = parseInt(e.target.value, 10);
+              if (value >= 1) {
+                handleLimitChange(
+                  limitInfo.pairIndex,
+                  limitInfo.actionIndex,
+                  limitInfo.argIndex,
+                  value
+                );
+              }
+            }}
+            inputProps={{ min: 1 }}
+            style={{ marginBottom: "20px" }}
+          />
+        ))}
+      </>
+    );
+  };
+
   const handleSave = async () => {
     if (!robot) return;
 
@@ -758,7 +550,12 @@
       const description = robot.description || "";
       const payload = {
         name: robot.recording_meta.name,
-        limit: robot.recording.workflow[0]?.what[0]?.args?.[0]?.limit,
+        limits: scrapeListLimits.map(limit => ({
+          pairIndex: limit.pairIndex,
+          actionIndex: limit.actionIndex,
+          argIndex: limit.argIndex,
+          limit: limit.currentLimit
+        })),
         credentials: credentialsForPayload,
         targetUrl: targetUrl,
         description: description,
@@ -768,7 +565,6 @@
 
       if (success) {
         setRerenderRobots(true);
-
         notify("success", t("robot_edit.notifications.update_success"));
         handleStart(robot);
         handleClose();
@@ -795,7 +591,6 @@
         <Box style={{ display: "flex", flexDirection: "column" }}>
           {robot && (
             <>
-<<<<<<< HEAD
               <TextField
                 label={t("robot_edit.change_name")}
                 key="Robot Name"
@@ -814,24 +609,7 @@
                 style={{ marginBottom: "20px" }}
               />
 
-              {robot.recording.workflow?.[0]?.what?.[0]?.args?.[0]?.limit !==
-                undefined && (
-                <TextField
-                  label={t("robot_edit.robot_limit")}
-                  type="number"
-                  value={
-                    robot.recording.workflow[0].what[0].args[0].limit || ""
-                  }
-                  onChange={(e) => {
-                    const value = parseInt(e.target.value, 10);
-                    if (value >= 1) {
-                      handleLimitChange(value);
-                    }
-                  }}
-                  inputProps={{ min: 1 }}
-                  style={{ marginBottom: "20px" }}
-                />
-              )}
+              {renderScrapeListLimitFields()}
 
               {robot.description?.length !== undefined && <TextField
                 label={t("robot_edit.description")}
@@ -886,63 +664,6 @@
                   {t("robot_edit.cancel")}
                 </Button>
               </Box>
-=======
-                <Typography variant="h5" style={{ marginBottom: '20px' }}>
-                    {t('robot_edit.title')}
-                </Typography>
-                <Box style={{ display: 'flex', flexDirection: 'column' }}>
-                    {robot && (
-                        <>
-                            <TextField
-                                label={t('robot_edit.change_name')}
-                                key="Robot Name"
-                                type='text'
-                                value={robot.recording_meta.name}
-                                onChange={(e) => handleRobotNameChange(e.target.value)}
-                                style={{ marginBottom: '20px' }}
-                            />
-
-                            <TextField
-                                label="Robot Target URL"
-                                key="Robot Target URL"
-                                type='text'
-                                value={targetUrl || ''}
-                                onChange={(e) => handleTargetUrlChange(e.target.value)}
-                                style={{ marginBottom: '20px' }}
-                            />
-
-                            {renderScrapeListLimitFields()}
-
-                            {(Object.keys(credentials).length > 0) && (
-                                <>
-                                    <Typography variant="body1" style={{ marginBottom: '20px' }}>
-                                        {t('Input Texts')}
-                                    </Typography>
-                                    {renderAllCredentialFields()}
-                                </>
-                            )}
-
-                            <Box mt={2} display="flex" justifyContent="flex-end">
-                                <Button variant="contained" color="primary" onClick={handleSave}>
-                                    {t('robot_edit.save')}
-                                </Button>
-                                <Button
-                                    onClick={handleClose}
-                                    color="primary"
-                                    variant="outlined"
-                                    style={{ marginLeft: '10px' }}
-                                    sx={{
-                                        color: '#ff00c3 !important',
-                                        borderColor: '#ff00c3 !important',
-                                        backgroundColor: 'whitesmoke !important',
-                                    }}>
-                                    {t('robot_edit.cancel')}
-                                </Button>
-                            </Box>
-                        </>
-                    )}
-                </Box>
->>>>>>> d4cb9f21
             </>
           )}
         </Box>
