--- conflicted
+++ resolved
@@ -52,24 +52,11 @@
   const navigate  = useNavigate();
 
   const abortRunHandler = (runId: string, robotName: string, browserId: string) => {
-<<<<<<< HEAD
-=======
     notify('info', t('main_page.notifications.abort_initiated', { name: robotName }));
-   
->>>>>>> 0f90aa99
+
     aborted = true;
     
     notifyAboutAbort(runId).then(async (response) => {
-<<<<<<< HEAD
-      if (response) {
-        notify('success', t('main_page.notifications.abort_success', { name: robotName }));
-        await stopRecording(ids.browserId);
-      } else {
-        notify('error', t('main_page.notifications.abort_failed', { name: robotName }));
-      }
-      setRerenderRuns(true);
-    })
-=======
       if (!response.success) {
         notify('error', t('main_page.notifications.abort_failed', { name: robotName }));
         setRerenderRuns(true);
@@ -110,7 +97,6 @@
         abortSocket.disconnect();
       });
     });
->>>>>>> 0f90aa99
   }
 
   const setRecordingInfo = (id: string, name: string) => {
